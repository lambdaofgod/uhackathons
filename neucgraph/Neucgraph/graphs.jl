using Distributions
using Manopt
using Manifolds
using LightGraphs
using ManifoldDiff

## MODULE

using ManifoldDiff
using Neucgraph.OrgGraph
using Neucgraph.NamedGraphs
using FiniteDifferences, ManifoldDiff


org_links = OrgGraph.load_links("../data/org_roam_records_2023_10_16.json")

edges = [(link.source_name, link.destination_name) for link in org_links]

named_graph = NamedGraphs.from_edges(edges)

all_positive_indices = NamedGraphs.adjlist(named_graph)
all_negative_indices = NamedGraphs.neg_adjlist(named_graph)


struct NeighborSampler
    all_positive_indices::Vector{Vector{Int64}}
    all_negative_indices::Vector{Vector{Int64}}

    function NeighborSampler(
        graph::NamedGraph
    )
        all_positive_indices = NamedGraphs.adjlist(named_graph)
        all_negative_indices = NamedGraphs.neg_adjlist(named_graph)
        new(all_positive_indices, all_negative_indices)
    end
end


function sample_neighbor_indices(neighbors, vertices, n)
    anchors = Int64[]
    neighbor_indices = Int64[]
    for i in vertices
        v_neighbors = sample(neighbors[i], n)
        v_anchors = fill(i, length(v_neighbors))
        append!(anchors, v_anchors)
        append!(neighbor_indices, v_neighbors)
    end
    (anchors, neighbor_indices)
end

<<<<<<< HEAD
sampler = NeighborSampler(named_graph)

left, right = sample_batch(sampler, [1, 2, 3, 4])

M = Hyperbolic(2)
X = rand(M, named_graph.v_size)

X_anchors = X[positive_anchors]
X_positive = X[positive_indices]

function neighbor_distance(M, X, positive_anchors, positive_indices)
    d = distance.(Ref(M), X[positive_anchors], X[positive_indices])
    sum(d)
end
=======
## Manifold and initial embeddings
M = Hyperbolic(2)
X = rand(M, named_graph.v_size)

(positive_anchor_indices, sampled_positive_indices) = sample_neighbor_indices(positive_indices, [1, 2], 2)
(negative_anchor_indices, sampled_negative_indices) = sample_neighbor_indices(negative_indices, [1, 2], 2)

X_anchor = X[positive_anchor_indices]
X_positive = X[sampled_positive_indices]

function get_manifold_distance(M, X)
    n = trunc(Int, size(X)[1] / 2)
    X_anchor = X[1:n]
    X_positive = X[n+1:end]
    sum(distance.(Ref(M), X_anchor, X_positive))
end

## Vectorizing distance computation
X_mat = hcat(X...)'

X_sample_mat = X_mat[vcat(positive_anchor_indices, sampled_positive_indices),:]
X_sample = X[vcat(positive_anchor_indices, sampled_positive_indices)]

distance(Ref(M), X_sample_mat[1:4, :], X_sample_mat[5:end,:])

ManifoldDiff.gradient(M, get_manifold_distance, X_sample)
>>>>>>> af2a35d7


<<<<<<< HEAD
neighbor_distance(M, X, positive_anchors, positive_indices)


function negative_distance()


f(X) = distance(M, X, X)
grad_f(M, X) = Manifolds.gradient(M, f, X)

r_backend = ManifoldDiff.TangentDiffBackend(
    ManifoldDiff.FiniteDifferencesBackend()
)

function g(X, Y)
    distance(M, X, Y)
end

ManifoldDiff.gradient(M, g, (X[1], X[2]), r_backend)
=======
end


p0 = [1.0 0.0; 0.0 1.0; 0.0 0.0; 0.0 0.0; 0.0 0.0]
size(p0)
>>>>>>> af2a35d7
<|MERGE_RESOLUTION|>--- conflicted
+++ resolved
@@ -48,7 +48,6 @@
     (anchors, neighbor_indices)
 end
 
-<<<<<<< HEAD
 sampler = NeighborSampler(named_graph)
 
 left, right = sample_batch(sampler, [1, 2, 3, 4])
@@ -58,12 +57,6 @@
 
 X_anchors = X[positive_anchors]
 X_positive = X[positive_indices]
-
-function neighbor_distance(M, X, positive_anchors, positive_indices)
-    d = distance.(Ref(M), X[positive_anchors], X[positive_indices])
-    sum(d)
-end
-=======
 ## Manifold and initial embeddings
 M = Hyperbolic(2)
 X = rand(M, named_graph.v_size)
@@ -90,10 +83,13 @@
 distance(Ref(M), X_sample_mat[1:4, :], X_sample_mat[5:end,:])
 
 ManifoldDiff.gradient(M, get_manifold_distance, X_sample)
->>>>>>> af2a35d7
+
+function neighbor_distance(M, X, positive_anchors, positive_indices)
+    d = distance.(Ref(M), X[positive_anchors], X[positive_indices])
+    sum(d)
+end
 
 
-<<<<<<< HEAD
 neighbor_distance(M, X, positive_anchors, positive_indices)
 
 
@@ -112,10 +108,5 @@
 end
 
 ManifoldDiff.gradient(M, g, (X[1], X[2]), r_backend)
-=======
-end
-
-
 p0 = [1.0 0.0; 0.0 1.0; 0.0 0.0; 0.0 0.0; 0.0 0.0]
-size(p0)
->>>>>>> af2a35d7
+size(p0)