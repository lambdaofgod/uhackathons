[project]
name = "uhackathons_tts"
version = "0.1.0"
description = "Add your description here"
readme = "README.md"
requires-python = ">=3.12"
dependencies = [
<<<<<<< HEAD
    "parler-tts",
    "tqdm>=4.67.1",
=======
    "llvmlite==0.43",
    "parler-tts",
>>>>>>> 63a596f1
]

[tool.uv.sources]
parler-tts = { git = "https://github.com/huggingface/parler-tts.git"}<|MERGE_RESOLUTION|>--- conflicted
+++ resolved
@@ -5,13 +5,9 @@
 readme = "README.md"
 requires-python = ">=3.12"
 dependencies = [
-<<<<<<< HEAD
     "parler-tts",
     "tqdm>=4.67.1",
-=======
     "llvmlite==0.43",
-    "parler-tts",
->>>>>>> 63a596f1
 ]
 
 [tool.uv.sources]
